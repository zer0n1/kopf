from typing import Optional, cast

from kopf.clients import auth, discovery, errors
from kopf.structs import bodies, patches, resources


@auth.reauthenticated_request
async def patch_obj(
        *,
        resource: resources.Resource,
        patch: patches.Patch,
        namespace: Optional[str] = None,
        name: Optional[str] = None,
        body: Optional[bodies.Body] = None,
        context: Optional[auth.APIContext] = None,  # injected by the decorator
) -> Optional[bodies.RawBody]:
    """
    Patch a resource of specific kind.

    Either the namespace+name should be specified, or the body,
    which is used only to get namespace+name identifiers.

    Unlike the object listing, the namespaced call is always
    used for the namespaced resources, even if the operator serves
    the whole cluster (i.e. is not namespace-restricted).

    Returns the patched body. The patched body can be partial (status-only,
    no-status, or empty) -- depending on whether there were fields in the body
    or in the status to patch; if neither had fields for patching, the result
    is an empty body. The result should only be used to check against the patch:
    if there was nothing to patch, it does not matter if the fields are absent.

    Returns ``None`` if the underlying object is absent, as detected by trying
    to patch it and failing with HTTP 404. This can happen if the object was
    deleted in the operator's handlers or externally during the processing,
    so that the framework was unaware of these changes until the last moment.
    """
    if context is None:
        raise RuntimeError("API instance is not injected by the decorator.")

    if body is not None and (name is not None or namespace is not None):
        raise TypeError("Either body, or name+namespace can be specified. Got both.")

    namespace = body.get('metadata', {}).get('namespace') if body is not None else namespace
    name = body.get('metadata', {}).get('name') if body is not None else name

    is_namespaced = await discovery.is_namespaced(resource=resource, context=context)
    namespace = namespace if is_namespaced else None

    if body is None:
        body = cast(bodies.Body, {'metadata': {'name': name}})
        if namespace is not None:
            body['metadata']['namespace'] = namespace

    as_subresource = await discovery.is_status_subresource(resource=resource, context=context)
    body_patch = dict(patch)  # shallow: for mutation of the top-level keys below.
    status_patch = body_patch.pop('status', None) if as_subresource else None

    # Patch & reconstruct the actual body as reported by the server. The reconstructed body can be
    # partial or empty -- if the body/status patches are empty. This is fine: it is only used
    # to verify that the patched fields are matching the patch. No patch? No mismatch!
    try:
        patched_body = bodies.RawBody()

        if body_patch:
            response = await context.session.patch(
                url=resource.get_url(server=context.server, namespace=namespace, name=name),
                headers={'Content-Type': 'application/merge-patch+json'},
                json=body_patch,
            )
            patched_body = await errors.parse_response(response)

        if status_patch:
            response = await context.session.patch(
                url=resource.get_url(server=context.server, namespace=namespace, name=name,
                                     subresource='status' if as_subresource else None),
                headers={'Content-Type': 'application/merge-patch+json'},
                json={'status': status_patch},
            )
<<<<<<< HEAD
            await errors.check_response(response)
            patched_body['status'] = (await response.json()).get('status')
=======
            patched_body['status'] = await errors.parse_response(response)
>>>>>>> dcb466dc

        return patched_body

    except errors.APINotFoundError:
        return None<|MERGE_RESOLUTION|>--- conflicted
+++ resolved
@@ -77,12 +77,7 @@
                 headers={'Content-Type': 'application/merge-patch+json'},
                 json={'status': status_patch},
             )
-<<<<<<< HEAD
-            await errors.check_response(response)
-            patched_body['status'] = (await response.json()).get('status')
-=======
-            patched_body['status'] = await errors.parse_response(response)
->>>>>>> dcb466dc
+            patched_body['status'] = (await errors.parse_response(response)).get('status')
 
         return patched_body
 
